--- conflicted
+++ resolved
@@ -2,15 +2,6 @@
   "name": "@hcengineering/middleware",
   "entries": [
     {
-<<<<<<< HEAD
-      "version": "0.7.18",
-      "tag": "@hcengineering/middleware_v0.7.18",
-      "date": "Wed, 19 Nov 2025 06:39:47 GMT",
-      "comments": {
-        "patch": [
-          {
-            "comment": "Fix exception for null options in find"
-=======
       "version": "0.7.19",
       "tag": "@hcengineering/middleware_v0.7.19",
       "date": "Fri, 07 Nov 2025 16:12:16 GMT",
@@ -35,7 +26,6 @@
         "dependency": [
           {
             "comment": "Updating dependency \"@hcengineering/server-core\" from `^0.7.16` to `0.7.17`"
->>>>>>> 95665f16
           }
         ]
       }
